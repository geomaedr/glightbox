--- conflicted
+++ resolved
@@ -1545,11 +1545,7 @@
       if (!provider && url.match(/vimeo\.com\/([0-9]*)/)) {
         provider = 'vimeo';
       }
-<<<<<<< HEAD
       if (!provider && (url.match(/(youtube\.com|youtube-nocookie\.com)\/watch\?v=([a-zA-Z0-9\-_]+)/) || url.match(/youtu\.be\/([a-zA-Z0-9\-_]+)/) || url.match(/(youtube\.com|youtube-nocookie\.com)\/embed\/([a-zA-Z0-9\-_]+)/) || url.match(/(youtube\.com|youtube-nocookie\.com)\/shorts\/([a-zA-Z0-9\-_]+)/))) {
-=======
-      if (!provider && (url.match(/(youtube\.com|youtube-nocookie\.com)\/watch\?v=([a-zA-Z0-9\-_]+)/) || url.match(/youtu\.be\/([a-zA-Z0-9\-_]+)/) || url.match(/(youtube\.com|youtube-nocookie\.com)\/embed\/([a-zA-Z0-9\-_]+)/))) {
->>>>>>> bb980f99
         provider = 'youtube';
       }
       if (provider === 'local' || !provider) {
@@ -1693,11 +1689,7 @@
         if (url.match(/\.(jpeg|jpg|jpe|gif|png|apn|webp|avif|svg)/) !== null) {
           return 'image';
         }
-<<<<<<< HEAD
         if (url.match(/(youtube\.com|youtube-nocookie\.com)\/watch\?v=([a-zA-Z0-9\-_]+)/) || url.match(/youtu\.be\/([a-zA-Z0-9\-_]+)/) || url.match(/(youtube\.com|youtube-nocookie\.com)\/embed\/([a-zA-Z0-9\-_]+)/) || url.match(/(youtube\.com|youtube-nocookie\.com)\/shorts\/([a-zA-Z0-9\-_]+)/)) {
-=======
-        if (url.match(/(youtube\.com|youtube-nocookie\.com)\/watch\?v=([a-zA-Z0-9\-_]+)/) || url.match(/youtu\.be\/([a-zA-Z0-9\-_]+)/) || url.match(/(youtube\.com|youtube-nocookie\.com)\/embed\/([a-zA-Z0-9\-_]+)/)) {
->>>>>>> bb980f99
           return 'video';
         }
         if (url.match(/vimeo\.com\/([0-9]*)/)) {
@@ -2890,13 +2882,9 @@
             var _slideTriggerNode$get;
             var descHeight = description.offsetHeight;
             var _imgNode = image.querySelector('img');
-<<<<<<< HEAD
-            _imgNode.setAttribute('style', "max-height: calc(100vh - ".concat(descHeight, "px)"));
-=======
             var slideTriggerNode = this.elements[this.index].node;
             var maxHeightValue = (_slideTriggerNode$get = slideTriggerNode.getAttribute('data-height')) !== null && _slideTriggerNode$get !== void 0 ? _slideTriggerNode$get : '100vh';
             _imgNode.setAttribute('style', "max-height: calc(".concat(maxHeightValue, " - ").concat(descHeight, "px)"));
->>>>>>> bb980f99
             description.setAttribute('style', "max-width: ".concat(_imgNode.offsetWidth, "px;"));
           }
         }
